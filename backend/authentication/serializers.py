--- conflicted
+++ resolved
@@ -41,11 +41,7 @@
             'id', 'username', 'email', 'first_name', 'last_name',
             'organization', 'organization_name', 'role',
             'contact_number', 'is_active', 'profile', 'teams',
-<<<<<<< HEAD
-            'status', 'address', 'phoneNumber', 'login_count'
-=======
             'status', 'address', 'phoneNumber'
->>>>>>> 0b5d469e
         ]
         read_only_fields = ['organization_name']
 
@@ -265,11 +261,7 @@
             'id', 'username', 'email', 'first_name', 'last_name',
             'organization', 'organization_name', 'role',
             'contact_number', 'is_active', 'profile', 'teams',
-<<<<<<< HEAD
-            'address', 'status', 'phoneNumber', 'login_count'
-=======
             'address', 'status', 'phoneNumber'
->>>>>>> 0b5d469e
         )
 
     def get_teams(self, obj):
